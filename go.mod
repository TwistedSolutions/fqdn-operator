module github.com/TwistedSolutions/fqdn-operator

go 1.21

require (
	github.com/miekg/dns v1.1.59
	github.com/onsi/ginkgo/v2 v2.9.5
	github.com/onsi/gomega v1.27.7
	k8s.io/api v0.27.2
	k8s.io/apimachinery v0.27.2
	k8s.io/client-go v0.27.2
	sigs.k8s.io/controller-runtime v0.15.0
)

require (
	github.com/beorn7/perks v1.0.1 // indirect
	github.com/cespare/xxhash/v2 v2.2.0 // indirect
	github.com/davecgh/go-spew v1.1.1 // indirect
	github.com/emicklei/go-restful/v3 v3.9.0 // indirect
	github.com/evanphx/json-patch/v5 v5.6.0 // indirect
	github.com/fsnotify/fsnotify v1.6.0 // indirect
	github.com/go-logr/logr v1.2.4 // indirect
	github.com/go-logr/zapr v1.2.4 // indirect
	github.com/go-openapi/jsonpointer v0.19.6 // indirect
	github.com/go-openapi/jsonreference v0.20.1 // indirect
	github.com/go-openapi/swag v0.22.3 // indirect
	github.com/go-task/slim-sprig v0.0.0-20230315185526-52ccab3ef572 // indirect
	github.com/gogo/protobuf v1.3.2 // indirect
	github.com/golang/groupcache v0.0.0-20210331224755-41bb18bfe9da // indirect
	github.com/golang/protobuf v1.5.3 // indirect
	github.com/google/gnostic v0.5.7-v3refs // indirect
	github.com/google/go-cmp v0.5.9 // indirect
	github.com/google/gofuzz v1.1.0 // indirect
	github.com/google/pprof v0.0.0-20210720184732-4bb14d4b1be1 // indirect
	github.com/google/uuid v1.3.0 // indirect
	github.com/imdario/mergo v0.3.6 // indirect
	github.com/josharian/intern v1.0.0 // indirect
	github.com/json-iterator/go v1.1.12 // indirect
	github.com/mailru/easyjson v0.7.7 // indirect
	github.com/matttproud/golang_protobuf_extensions v1.0.4 // indirect
	github.com/modern-go/concurrent v0.0.0-20180306012644-bacd9c7ef1dd // indirect
	github.com/modern-go/reflect2 v1.0.2 // indirect
	github.com/munnerz/goautoneg v0.0.0-20191010083416-a7dc8b61c822 // indirect
	github.com/pkg/errors v0.9.1 // indirect
	github.com/prometheus/client_golang v1.15.1 // indirect
	github.com/prometheus/client_model v0.4.0 // indirect
	github.com/prometheus/common v0.42.0 // indirect
	github.com/prometheus/procfs v0.9.0 // indirect
	github.com/spf13/pflag v1.0.5 // indirect
	go.uber.org/atomic v1.7.0 // indirect
	go.uber.org/multierr v1.6.0 // indirect
	go.uber.org/zap v1.24.0 // indirect
<<<<<<< HEAD
	golang.org/x/mod v0.12.0 // indirect
	golang.org/x/net v0.23.0 // indirect
=======
	golang.org/x/mod v0.16.0 // indirect
	golang.org/x/net v0.22.0 // indirect
>>>>>>> a6c65087
	golang.org/x/oauth2 v0.5.0 // indirect
	golang.org/x/sys v0.18.0 // indirect
	golang.org/x/term v0.18.0 // indirect
	golang.org/x/text v0.14.0 // indirect
	golang.org/x/time v0.3.0 // indirect
	golang.org/x/tools v0.19.0 // indirect
	gomodules.xyz/jsonpatch/v2 v2.3.0 // indirect
	google.golang.org/appengine v1.6.7 // indirect
	google.golang.org/protobuf v1.33.0 // indirect
	gopkg.in/inf.v0 v0.9.1 // indirect
	gopkg.in/yaml.v2 v2.4.0 // indirect
	gopkg.in/yaml.v3 v3.0.1 // indirect
	k8s.io/apiextensions-apiserver v0.27.2 // indirect
	k8s.io/component-base v0.27.2 // indirect
	k8s.io/klog/v2 v2.90.1 // indirect
	k8s.io/kube-openapi v0.0.0-20230501164219-8b0f38b5fd1f // indirect
	k8s.io/utils v0.0.0-20230209194617-a36077c30491 // indirect
	sigs.k8s.io/json v0.0.0-20221116044647-bc3834ca7abd // indirect
	sigs.k8s.io/structured-merge-diff/v4 v4.2.3 // indirect
	sigs.k8s.io/yaml v1.3.0 // indirect
)<|MERGE_RESOLUTION|>--- conflicted
+++ resolved
@@ -50,13 +50,8 @@
 	go.uber.org/atomic v1.7.0 // indirect
 	go.uber.org/multierr v1.6.0 // indirect
 	go.uber.org/zap v1.24.0 // indirect
-<<<<<<< HEAD
 	golang.org/x/mod v0.12.0 // indirect
 	golang.org/x/net v0.23.0 // indirect
-=======
-	golang.org/x/mod v0.16.0 // indirect
-	golang.org/x/net v0.22.0 // indirect
->>>>>>> a6c65087
 	golang.org/x/oauth2 v0.5.0 // indirect
 	golang.org/x/sys v0.18.0 // indirect
 	golang.org/x/term v0.18.0 // indirect
